library(caTools)

## Temperature units: degrees C
## Precipitation units: mm per unit time

## FD, ID
number.days.below.threshold <- function(temp, date.factor, threshold) {
<<<<<<< HEAD
  return(tapply(temp < threshold, date.factor, sum))
=======
>>>>>>> 4f8db805
}

## SU, TR
number.days.over.threshold <- function(temp, date.factor, threshold) {
  return(tapply(temp > threshold, date.factor, sum))
}

## GSL
## Meaningless if not annual
growing.season.length <- function(daily.mean.temp, date.factor, min.length=6) {
  return(tapply(daily.mean.temp, date.factor, function(ts) {
    ts.len<- length(ts)
    ts.mid <- floor(ts.len / 2)
    gs.begin <- which(select.blocks.gt.length(ts > 5, min.length - 1))
    gs.end <- which(select.blocks.gt.length(ts[ts.mid:ts.len] < 5, min.length - 1))
    #browser()
    if(length(gs.begin) == 0) {
      return(0)
    } else if(length(gs.end) == 0) {
      return(ts.len - gs.begin[1] + 1)
    } else {
      return(gs.end[1] - gs.begin[1] + 1 + ts.mid)
    }
  } ))
}

## TNx, TXx
max.daily.temp <- function(daily.temp, date.factor) {
  return(tapply(daily.temp, date.factor, max))
}

## TNn, TXn
min.daily.temp <- function(daily.temp, date.factor) {
  return(tapply(daily.temp, date.factor, min))
}

## TN10p, TX10p
## Requires use of bootstrap procedure to generate 1961-1990 pctile; see Zhang et al, 2004
percent.days.lt.threshold <- function(temp, date.factor, threshold) {
  return(tapply(temp < threshold, date.factor, function(x) { return(sum(x) / length(x) * 100) } ))
}

## TN90p, TX90p
## Requires use of bootstrap procedure to generate 1961-1990 pctile; see Zhang et al, 2004
percent.days.gt.threshold <- function(temp, date.factor, threshold) {
  return(tapply(temp > threshold, date.factor, function(x) { return(sum(x) / length(x) * 100) } ))
}

## WSDI
## Thresholds appear to be for each block of 5 days of a year...
warm.spell.duration.index <- function(daily.max.temp, dates, date.factor, warm.thresholds, min.length=6) {
  jday <- as.POSIXlt(dates)$yday + 1
  warm.periods <- select.blocks.gt.length(daily.max.temp > warm.thresholds[jday], min.length - 1)
  return(tapply(warm.periods, date.factor, sum))
}

## CSDI
## Thresholds appear to be for each block of 5 days of a year...
cold.spell.duration.index <- function(daily.min.temp, dates, date.factor, cold.thresholds) {
  jday <- as.POSIXlt(dates)$yday + 1
  cold.periods <- select.blocks.gt.length(daily.max.temp < cold.thresholds[jday], min.length - 1)
  return(tapply(cold.periods, date.factor, sum))
}

## DTR
## Max and min temps are assumed to be same length
mean.daily.temp.range <- function(daily.max.temp, daily.min.temp, date.factor) {
  return(tapply(daily.max.temp - daily.min.temp, date.factor, mean))
}

## Rx1day, Rx5day
max.nday.consec.prec <- function(daily.prec, date.factor, ndays) {
  if(ndays == 1) {
    return(tapply(daily.prec, date.factor, max))
  } else {
    ## Ends of the data will be de-emphasized (padded with zero precip data)
    prec.runsum <- runmean(c(rep(0, floor(ndays / 2)), daily.prec, rep(0, floor(ndays / 2))), k=ndays, endrule="trim") * ndays
    return(tapply(prec.runsum, date.factor, max))
  }
}

## SDII
<<<<<<< HEAD
=======
## Period for computation of number of wet days shall be the entire range of the data supplied.
>>>>>>> 4f8db805
simple.precipitation.intensity.index <- function(daily.prec, date.factor) {
  return(tapply(daily.prec, date.factor, function(prec) { idx <- prec >= 1; return(sum(prec[idx]) / sum(idx)) } ))
}

## R10mm, R20mm, Rnnmm
count.days.ge.threshold <- function(daily.prec, date.factor, threshold) {
  return(tapply(daily.prec >= threshold, date.factor, sum))
}

## CDD
max.length.dry.spell <- function(daily.prec, date.factor) {
  return(tapply(daily.prec < 1, date.factor, function(x) { return(max(sequential(x))) } ))
}

## CWD
max.length.wet.spell <- function(daily.prec, date.factor) {
  return(tapply(daily.prec >= 1, date.factor, function(x) { return(max(sequential(x))) } ))
}

## R95pTOT, R99pTOT
total.precip.above.threshold <- function(daily.prec, date.factor, threshold) {
  return(tapply(daily.prec, date.factor, function(x) { return(sum(daily.prec[daily.prec > threshold])) } ))
}

## PRCPTOT
total.prec <- function(daily.prec, date.factor) {
  return(tapply(daily.prec, date.factor, sum))
}

## Takes a list of booleans; returns a list of booleans where only blocks of TRUE longer than n are still TRUE
select.blocks.gt.length <- function(d, n) {
  if(n == 0)
    return(d)

  if(n >= length(d))
    return(rep(FALSE, length(d)))

  d2 <- Reduce(function(x, y) { return(c(rep(0, y), d[1:(length(d) - y)]) & x) }, 1:n, d)
  return(Reduce(function(x, y) { return(c(d2[(y + 1):length(d2)], rep(0, y)) | x) }, 1:n, d2))
}

## Input vector of booleans
## Returns a vector of integers representing the _length_ of each consecutive sequence of True values
sequential <- function(v) {
  if (! any(v, na.rm=T)) return(0)
  vect <- which(v)
  diff(which(c(T, diff(vect) != 1, T)))
}

## Input vector of booleans
## Returns the indicies for sequences of True which are greater than or equal to length "len"
sequential.return.indicies <- function(v, len=7) {
  i <- which(v)
  ## Represents the length-1 of each sequence of repeat meausurements
  s <- sequential(v)
  ## Which sequenses match our length critereon
  matches <- which(s >= len)

  if (length(matches) == 0) {
    return(NULL)
  }
  ## Use this as an index into our indices of repeat measurements
  match.i <- sapply(matches, function (m) {sum(s[1:m-1]) + 1})
  lengths <- s[matches]
  ## And finally return the indicies which correspond to the sequenses
  unlist(mapply(seq, i[match.i], i[match.i] + lengths - 1, SIMPLIFY=F ))
}

days.with.max.temp <- function(data, max.temp=35.0, frequency=1.0) {
  return (length(which(data > max.temp)) / frequency)
}

days.with.min.temp <- function(data, min.temp=-30.0, frequency=1.0) {
  return (length(which(data < min.temp)) / frequency)
}

long.hot.period <- function(data, max.temp=30.0, duration=7, return.only.num.events=F, return.event.indicies=F) {
  hot.days <- data > max.temp
  sequenses <- sequential(hot.days)
  sequenses <- sequenses[which(sequenses > duration)]
  if (return.only.num.events) {
    return(length(sequenses))
  }
  i <- sequential.return.indicies(hot.days, duration)
  return(c(num.events=length(sequenses), mean.magnitude=mean(sequenses, na.rm=T), indicies=i))
}

long.hot.period.indicies <- function(data, max.temp=30.0, duration=7) {
  hot.days <- data > max.temp
  sequenses <- sequential(hot.days)
  sequenses <- sequenses[which(sequenses > duration)]
  sequential.return.indicies(hot.days, duration)
}

daily.variation <- function(min.obs, max.obs, temp.range=25.0, frequency=1.0) {
  if (any(max.obs < min.obs))
    warning("Some of the min temperatures where greater than the max temperatures!")

  return (length(which(abs(max.obs - min.obs) > temp.range)) / frequency)
}

freeze.thaw <- function(min.obs, max.obs, freeze.temp=0.0, duration=85.0) {
  freeze.and.thaw <- min.obs < freeze.temp & max.obs > freeze.temp
  sequenses <- sequential(freeze.and.thaw)
  sequenses <- sequenses[which(sequenses > duration)]
  return(c(num.events=length(sequenses), mean.magnitude=mean(sequenses)))
}

deep.freeze <- function(min.obs, freeze.temp=0.0, duration=47.0) {
  frozen <- min.obs < freeze.temp
  sequenses <- sequential(frozen)
  sequenses <- sequenses[which(sequenses > duration)]
  return(c(num.events=length(sequenses), mean.magnitude=mean(sequenses)))
}

## Set duration to NA if you just want to know how many obs are greater than the threshold (i.e. no sequenses)
big.rain <- function(pcp, duration=5.0, pcp.thresh=25.0, freeze.temp=0.0) {
  rainy.days <- pcp > pcp.thresh
  if (is.na(duration)) {
    return(length(which(rainy.days)))
  }
  sequenses <- sequential(rainy.days)
  sequenses <- sequenses[which(sequenses > duration)]
  return(c(num.events=length(sequenses), mean.magnitude=mean(sequenses)))
}

blizzard <- function(pcp, temp, wind, pcp.thresh = 25.0, freeze.temp=0.0, wind.thresh=10.0, duration=24) {
  blizzard.obs <- pcp > pcp.thresh & temp < freeze.temp & wind > wind.thresh
  sequenses <- sequential(blizzard.obs)
  sequenses <- sequenses[which(sequenses > duration)]
  return(c(num.events=length(sequenses), mean.magnitude=mean(sequenses)))
}

snow <- function(pcp, temp, pcp.thresh = 10.0, freeze.temp=0.0, frequency=1.0) {
  if (length(pcp) != length(temp)) {
    warning(paste("pcp length =", length(pcp), "while temp length =", length(temp), "\nI'm going to clip them"))
    min.length <- min(length(pcp), length(temp))
    pcp <- pcp[1:min.length]
    temp <- temp[1:min.length]
  }
  snow <- pcp > pcp.thresh & temp < freeze.temp
  return(length(which(snow) / frequency))
}

pinapple.express <- function(u, v, pcp, temp, wind.speed, pcp.thresh = 25.0, temp.thresh=0.0, wind.speed.thresh, duration=24) {
  lengths <- sapply(list(u, v, pcp, temp, wind.speed), length)

  if (! all(diff(lengths) == 0)) { # lengths should be the same
    warning(paste(c("lengths of the vectors differ", lengths, "\nI'm going to clip them to the shortest length"), sep=" "))
    n <- min(lengths)
    u    <- u[1:n]
    v    <- v[1:n]
    pcp  <- pcp[1:n]
    temp <- temp[1:n]
    wind.speed <- wind.speed[1:n]
  }
  
  ## The pineapple express is defined as being from the southwest.  u and v must both be in the positive quadrant
  pina.is.coming <- u > 0 & v > 0 & temp > temp.thresh & pcp > pcp.thresh & wind.speed > wind.speed.thresh

  sequences <- sequential(pina.is.coming)
  sequences <- sequences[which(sequences > duration)]
  return(c(num.events=length(sequences), mean.magnitude=mean(sequences)))
}

rain.on.frozen.ground <- function(pcp, ts, snd, pcp.thresh=29.8, freeze.temp=0, return.indicies=F) {
  d.snd <- c(0, diff(snd))
  not.snowing <- d.snd <= 0
  hits <- pcp > pcp.thresh & ts < freeze.temp & not.snowing
  if (return.indicies) {
    return(which(hits))
  }
  else {
    return(length(which(hits)))
  }
}

rapid.snow.melt <- function(snm, snm.thresh=10.0, return.indicies=F) {
  hits <- snm > snm.thresh
  if (return.indicies) {
    return(which(hits))
  }
  else {
    return(length(which(hits)))
  }
}

total.annual.rainfall <- function(pcp, years.factor) {
  tapply(pcp, years.factor, sum)
}

high.wind <- function(w, wind.thresh=55) {
  hits <- w > wind.thresh
  return(length(which(hits)))
}

high.wind.new.dir <- function(w, dirs, wind.thresh=65, old.dir="N") {
  hits <- (w > wind.thresh) & (dirs != old.dir)
  return(length(which(hits)))
}

## If tas (air temperature) is provided, check to make sure that it is above freezing... i.e. the precip is rain and not snow/sleet/hail
rain.on.snow <- function(pcp, snd, tas=NULL, pcp.thresh=29.8, snd.thresh=10, freeze.temp=0, return.indicies=F) {
  if (is.null(tas))
    hits <- pcp > pcp.thresh & snd > snd.thresh
  else
    hits <- pcp > pcp.thresh & snd > snd.thresh & tas > freeze.temp

  if (return.indicies) {
    return(which(hits))
  }
  else {
    return(length(which(hits)))
  }
}

select.blocks.gt.length <- function(d, n) {
  if(n == 0)
    return(d)

  if(n >= length(d))
    return(rep(FALSE, length(d)))

  d2 <- Reduce(function(x, y) { return(c(rep(0, y), d[1:(length(d) - y)]) & x) }, 1:n, d)
  return(Reduce(function(x, y) { return(c(d2[(y + 1):length(d2)], rep(0, y)) | x) }, 1:n, d2))
}

CSDI <- function(n, v, years) {
  blocks <- select.blocks.gt.length(d=v, n=n)
  tapply(blocks, years, sum)
}<|MERGE_RESOLUTION|>--- conflicted
+++ resolved
@@ -5,10 +5,7 @@
 
 ## FD, ID
 number.days.below.threshold <- function(temp, date.factor, threshold) {
-<<<<<<< HEAD
   return(tapply(temp < threshold, date.factor, sum))
-=======
->>>>>>> 4f8db805
 }
 
 ## SU, TR
@@ -91,10 +88,7 @@
 }
 
 ## SDII
-<<<<<<< HEAD
-=======
 ## Period for computation of number of wet days shall be the entire range of the data supplied.
->>>>>>> 4f8db805
 simple.precipitation.intensity.index <- function(daily.prec, date.factor) {
   return(tapply(daily.prec, date.factor, function(prec) { idx <- prec >= 1; return(sum(prec[idx]) / sum(idx)) } ))
 }
@@ -122,18 +116,6 @@
 ## PRCPTOT
 total.prec <- function(daily.prec, date.factor) {
   return(tapply(daily.prec, date.factor, sum))
-}
-
-## Takes a list of booleans; returns a list of booleans where only blocks of TRUE longer than n are still TRUE
-select.blocks.gt.length <- function(d, n) {
-  if(n == 0)
-    return(d)
-
-  if(n >= length(d))
-    return(rep(FALSE, length(d)))
-
-  d2 <- Reduce(function(x, y) { return(c(rep(0, y), d[1:(length(d) - y)]) & x) }, 1:n, d)
-  return(Reduce(function(x, y) { return(c(d2[(y + 1):length(d2)], rep(0, y)) | x) }, 1:n, d2))
 }
 
 ## Input vector of booleans
